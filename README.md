--- conflicted
+++ resolved
@@ -201,12 +201,6 @@
 # Seed the database with LLM pricing data
 python seed_pricing.py
 
-<<<<<<< HEAD
-# (Optional) Generate demo data for testing
-python generate_demo_data.py
-
-=======
->>>>>>> 71510307
 # Start the backend
 python app.py
 ```
@@ -233,19 +227,11 @@
 - **Auto-refresh** - Dashboard updates every 5 seconds
 
 ### 💡 Smart Cost Optimization
-<<<<<<< HEAD
 
 ![Cost Recommendations](./Cost_dashboard_2.png)
 
 Get **intelligent recommendations** for cheaper model alternatives:
 
-=======
-
-![Cost Recommendations](./Cost_dashboard_2.png)
-
-Get **intelligent recommendations** for cheaper model alternatives:
-
->>>>>>> 71510307
 - **Cheapest models first** - Groq's Llama-3-8B at $0.000065/1K tokens
 - **Side-by-side pricing** - Compare input/output costs instantly
 - **Recent usage history** - Track your last 100 API calls
@@ -258,57 +244,10 @@
 
 ---
 
-<<<<<<< HEAD
-## 🔌 Integration Examples
-=======
 ## 🔌 API Reference
->>>>>>> 71510307
 
 ### Log API Usage (POST)
 
-<<<<<<< HEAD
-**Python:**
-```python
-import requests
-
-response = requests.post("http://localhost:8000/api/usage", json={
-    "provider": "openai",
-    "model": "gpt-4",
-    "prompt_tokens": 100,
-    "completion_tokens": 50
-})
-print(response.json())  # {'status': 'logged', 'cost_usd': 0.006}
-```
-
-**JavaScript:**
-```javascript
-fetch('http://localhost:8000/api/usage', {
-  method: 'POST',
-  headers: { 'Content-Type': 'application/json' },
-  body: JSON.stringify({
-    provider: 'openai',
-    model: 'gpt-4',
-    prompt_tokens: 100,
-    completion_tokens: 50
-  })
-})
-.then(res => res.json())
-.then(data => console.log(data));
-```
-
-**PowerShell:**
-```powershell
-Invoke-RestMethod -Uri "http://localhost:8000/api/usage" -Method POST `
-  -ContentType "application/json" `
-  -Body '{"provider":"openai","model":"gpt-4","prompt_tokens":100,"completion_tokens":50}'
-```
-
-**cURL:**
-```bash
-curl -X POST http://localhost:8000/api/usage \
-  -H "Content-Type: application/json" \
-  -d '{"provider":"openai","model":"gpt-4","prompt_tokens":100,"completion_tokens":50}'
-=======
 **Endpoint:** `POST http://localhost:8000/api/usage`
 
 **Request Body:**
@@ -319,7 +258,6 @@
   "prompt_tokens": 100,
   "completion_tokens": 50
 }
->>>>>>> 71510307
 ```
 
 **Response:**
